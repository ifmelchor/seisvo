--- conflicted
+++ resolved
@@ -686,10 +686,6 @@
         mdata = None
         stats = []
         for sta in station_list:
-<<<<<<< HEAD
-
-=======
->>>>>>> ee023864
             try:
                 st = sta.get_stream(start, end)
                 tr = st.get_component("Z")
